"""User profile CRUD and search endpoints."""

from __future__ import annotations

from datetime import datetime
from typing import Callable, Mapping, Tuple, TypeVar

from flask import Blueprint, Response, current_app, jsonify, request
from marshmallow import ValidationError

from src.models.repositories import RepositoryError, UserRepository
from src.routes.auth import _profile_cache_key
from src.routes.helpers import error_response, repository_error_response
from src.schemas.user import (
    UserActivitySchema,
    UserConnectionSchema,
    UserSchema,
    UserSessionSchema,
    UserVerificationSchema,
    UserUpdateSchema,
)
from src.services.uploads import UploadError, save_user_photo
from src.services.transactions import transactional_session
from src.utils.lists import normalize_string_list

users_bp = Blueprint("users", __name__, url_prefix="/users")

user_schema = UserSchema()
users_schema = UserSchema(many=True)
update_schema = UserUpdateSchema()
activity_schema = UserActivitySchema()
activities_schema = UserActivitySchema(many=True)
session_schema = UserSessionSchema()
sessions_schema = UserSessionSchema(many=True)
connection_schema = UserConnectionSchema()
connections_schema = UserConnectionSchema(many=True)
verification_schema = UserVerificationSchema()

DEFAULT_SORT = ("created_at", "desc")
ALLOWED_SORT_FIELDS = {
    "created_at",
    "updated_at",
    "last_login",
    "experience_years",
    "name",
}


T = TypeVar("T")


def _execute_user_repo(
    transaction_name: str, handler: Callable[[UserRepository], T]
) -> tuple[T | None, Response | tuple | None]:
    try:
        with transactional_session(name=transaction_name) as session:
            repository = UserRepository(session)
            return handler(repository), None
    except RepositoryError as exc:
        return None, repository_error_response(exc)


@users_bp.get("")
def list_users():
    """Return paginated users with optional filters."""

    try:
        page, per_page, sort, filters = _parse_listing_args(request.args)
    except ValueError as exc:
        return error_response(400, str(exc))

    result, error = _execute_user_repo(
        "users.list",
        lambda repo: repo.list_users(
            page=page,
            per_page=per_page,
            sort=sort,
            filters=filters,
        ),
    )
    if error:
        return error
    items, total = result
    return jsonify(
        {
            "items": users_schema.dump(items),
            "page": page,
            "per_page": per_page,
            "total": total,
        }
    )


@users_bp.get("/<int:user_id>")
def get_user(user_id: int):
    """Return a single user profile."""

    user, error = _execute_user_repo(
        "users.get", lambda repo: repo.get(user_id)
    )
    if error:
        return error
    if user is None:
        return error_response(404, "user not found")
    return jsonify({"user": user_schema.dump(user)})


@users_bp.put("/<int:user_id>")
def update_user(user_id: int):
    """Update a user profile."""

    payload = request.get_json(silent=True)
    if payload is None:
        return error_response(400, "missing request body")
    try:
        data = update_schema.load(payload)
    except ValidationError as exc:
        return error_response(422, "invalid payload", exc.messages)

    try:
        with transactional_session(name="users.update") as session:
            repo = UserRepository(session)
            user = repo.get(user_id)
            if user is None:
                return error_response(404, "user not found")
            updated = repo.update_user(user, data)
            response = jsonify({"user": user_schema.dump(updated)})
    except RepositoryError as exc:
        return repository_error_response(exc)

    _invalidate_profile_cache(user_id)

    return response


@users_bp.delete("/<int:user_id>")
def delete_user(user_id: int):
    """Delete a user profile."""

    try:
        with transactional_session(name="users.delete") as session:
            repo = UserRepository(session)
            user = repo.get(user_id)
            if user is None:
                return error_response(404, "user not found")
            repo.delete_user(user)
    except RepositoryError as exc:
        return repository_error_response(exc)

    _invalidate_profile_cache(user_id)

    return "", 204


@users_bp.put("/<int:user_id>/preferences")
def upsert_preferences(user_id: int):
    """Replace preferences for a user."""

    payload = request.get_json(silent=True)
    if not isinstance(payload, dict) or "preferences" not in payload:
        return error_response(400, "preferences payload required")
    preferences = payload["preferences"]
    if not isinstance(preferences, dict):
        return error_response(400, "preferences must be an object")

    normalized: dict[str, str | None] = {}
    for key, value in preferences.items():
        if not isinstance(key, str) or not key.strip():
            return error_response(422, "invalid preference key")
        normalized[key.strip()] = None if value is None else str(value)

    try:
        with transactional_session(name="users.preferences") as session:
            repo = UserRepository(session)
            user = repo.get(user_id)
            if user is None:
                return error_response(404, "user not found")
            repo.set_preferences(user, normalized)
            serialized = user_schema.dump(user)
    except RepositoryError as exc:
        return repository_error_response(exc)

    _invalidate_profile_cache(user_id)
    return jsonify(
        {"preferences": serialized["preferences"], "user_id": user_id}
    )


@users_bp.put("/<int:user_id>/privacy")
def update_privacy(user_id: int):
    """Persist privacy settings and active tokens."""

    payload = request.get_json(silent=True)
    if payload is None:
        return error_response(400, "missing request body")
    privacy_settings = payload.get("privacy_settings")
    if privacy_settings is not None and not isinstance(privacy_settings, dict):
        return error_response(422, "privacy_settings must be an object")
    active_tokens = payload.get("active_tokens")
    if active_tokens is not None and not isinstance(active_tokens, list):
        return error_response(422, "active_tokens must be a list")

    try:
        with transactional_session(name="users.privacy") as session:
            repo = UserRepository(session)
            user = repo.get(user_id)
            if user is None:
                return error_response(404, "user not found")
            repo.update_privacy(
                user,
                privacy_settings=privacy_settings,
                active_tokens=active_tokens,
            )
            serialized = user_schema.dump(user)
    except RepositoryError as exc:
        return repository_error_response(exc)

    _invalidate_profile_cache(user_id)
    return jsonify({"user": serialized})


@users_bp.get("/<int:user_id>/privacy")
def get_privacy(user_id: int):
    """Return stored privacy metadata for a user."""

    with session_scope() as session:
        repo = UserRepository(session)
        user = repo.get(user_id)
        if user is None:
            return error_response(404, "user not found")
        payload = {
            "user_id": user_id,
            "privacy_settings": user.privacy_settings or {},
            "privacy_level": user.privacy_level,
            "active_tokens": user.active_tokens or [],
        }
    return jsonify(payload)


@users_bp.post("/<int:user_id>/verify")
def verify_user(user_id: int):
    """Confirm a verification code for a user."""

    payload = request.get_json(silent=True)
    if payload is None:
        return error_response(400, "missing request body")
    method = payload.get("method")
    code = payload.get("code")
    if not isinstance(method, str) or not method.strip():
        return error_response(422, "verification method required")
    if not isinstance(code, str) or not code.strip():
        return error_response(422, "verification code required")

    with session_scope() as session:
        repo = UserRepository(session)
        user = repo.get(user_id)
        if user is None:
            return error_response(404, "user not found")
        verification = repo.get_verification(user_id, method.strip())
        if verification is None:
            return error_response(404, "verification not found")
        success = repo.confirm_verification(
            verification,
            provided_code=code.strip(),
        )
        verification_payload = verification_schema.dump(verification)
        user_payload = user_schema.dump(user)
        status = verification.status

    if success:
        _invalidate_profile_cache(user_id)
        response = jsonify(
            {
                "verified": True,
                "verification": verification_payload,
                "user": user_payload,
            }
        )
        response.status_code = 200
        return response

    reason = "expired" if status == "expired" else "invalid_code"
    response = jsonify(
        {
            "verified": False,
            "reason": reason,
            "verification": verification_payload,
            "user": user_payload,
        }
    )
    response.status_code = 409
    return response


@users_bp.post("/<int:user_id>/deactivate")
def deactivate_user(user_id: int):
    """Deactivate a user profile and optionally schedule reactivation."""

    payload = request.get_json(silent=True) or {}
    reactivation_raw = payload.get("reactivate_at") or payload.get(
        "reactivation_at"
    )
    reactivation_at = None
    if reactivation_raw:
        try:
            reactivation_at = _parse_iso_datetime(str(reactivation_raw))
        except ValueError as exc:
            return error_response(422, str(exc))

    with session_scope() as session:
        repo = UserRepository(session)
        user = repo.get(user_id)
        if user is None:
            return error_response(404, "user not found")
        updated = repo.deactivate(user, reactivation_at=reactivation_at)
        user_payload = user_schema.dump(updated)

    _invalidate_profile_cache(user_id)
    response = jsonify(
        {
            "user": user_payload,
            "deactivated_at": user_payload.get("deactivated_at"),
            "reactivation_at": user_payload.get("reactivation_at"),
        }
    )
    response.status_code = 200
    return response


@users_bp.post("/<int:user_id>/photo")
def upload_photo(user_id: int):
    """Upload and associate a profile photo."""

    file = request.files.get("photo")
    if file is None:
        return error_response(400, "photo file required")

    upload_folder = current_app.config.get("UPLOAD_FOLDER")
    if not upload_folder:
        return error_response(500, "upload folder not configured")
    url_prefix = current_app.config.get(
        "UPLOAD_URL_PREFIX",
        "/uploads",
    )

    try:
        with transactional_session(name="users.photo") as session:
            repo = UserRepository(session)
            user = repo.get(user_id)
            if user is None:
                return error_response(404, "user not found")
            try:
                photo_url = save_user_photo(
                    file,
                    user_id=user.id,
                    upload_folder=upload_folder,
                    url_prefix=url_prefix,
                )
            except UploadError as exc:
                return error_response(422, str(exc))
            repo.set_photo_url(user, photo_url)
            response = jsonify({"photo_url": photo_url, "user_id": user.id})
            response.status_code = 201
    except RepositoryError as exc:
        return repository_error_response(exc)

    redis_client = current_app.extensions.get("redis_client")
    if redis_client:
        redis_client.delete(_profile_cache_key(user_id))

    return response


@users_bp.post("/<int:user_id>/activities")
def log_activity(user_id: int):
    """Record a user activity entry."""

    payload = request.get_json(silent=True)
    if payload is None:
        return error_response(400, "missing request body")
    activity_type = payload.get("activity_type")
    if not isinstance(activity_type, str) or not activity_type.strip():
        return error_response(422, "activity_type required")
    description = payload.get("description")
    score_delta = payload.get("score_delta", 0)
    try:
        score_delta_int = int(score_delta)
    except (TypeError, ValueError):
        return error_response(422, "score_delta must be an integer")

    try:
        with transactional_session(name="users.activity") as session:
            repo = UserRepository(session)
            user = repo.get(user_id)
            if user is None:
                return error_response(404, "user not found")
            activity = repo.record_activity(
                user,
                activity_type=activity_type.strip(),
                description=description,
                score_delta=score_delta_int,
            )
            response = jsonify({"activity": activity_schema.dump(activity)})
            response.status_code = 201
    except RepositoryError as exc:
        return repository_error_response(exc)

    _invalidate_profile_cache(user_id)
    return response


@users_bp.get("/<int:user_id>/activities")
def list_activities(user_id: int):
    """List recent activities for a user."""

    try:
        limit = _parse_int(
            request.args.get("limit"),
            default=50,
            min_value=1,
            max_value=200,
        )
    except ValueError as exc:
        return error_response(400, str(exc))

    try:
        with transactional_session(name="users.activities.list") as session:
            repo = UserRepository(session)
            user = repo.get(user_id)
            if user is None:
                return error_response(404, "user not found")
            activities = repo.list_activities(user, limit=limit)
    except RepositoryError as exc:
        return repository_error_response(exc)
    return jsonify(
        {"items": activities_schema.dump(activities), "total": len(activities)}
    )


@users_bp.get("/search")
def search_users():
    """Search users by free text with optional filters."""

    query = (request.args.get("q") or "").strip()
    if not query:
        return error_response(400, "missing search query")

    try:
        page, per_page, sort, filters = _parse_listing_args(request.args)
        recommendation_limit = _parse_int(
            request.args.get("recommendations"),
            default=5,
            min_value=1,
            max_value=20,
        )
    except ValueError as exc:
        return error_response(400, str(exc))

<<<<<<< HEAD
    with session_scope() as session:
        repo = UserRepository(session)
        items, total, recommendations = repo.search_users(
=======
    result, error = _execute_user_repo(
        "users.search",
        lambda repo: repo.search_users(
>>>>>>> 1e085ea1
            query=query,
            page=page,
            per_page=per_page,
            sort=sort,
            filters=filters,
<<<<<<< HEAD
            include_recommendations=True,
            recommendation_limit=recommendation_limit or 5,
        )
=======
        ),
    )
    if error:
        return error
    items, total = result
>>>>>>> 1e085ea1
    return jsonify(
        {
            "items": users_schema.dump(items),
            "page": page,
            "per_page": per_page,
            "total": total,
            "query": query,
            "recommendations": users_schema.dump(recommendations),
            "recommendation_limit": recommendation_limit or 5,
        }
    )


@users_bp.get("/discover")
def discover_users():
    """Expose discovery recommendations based on activity and skills."""

    query = (request.args.get("q") or "").strip()

    try:
        page, per_page, sort, filters = _parse_listing_args(request.args)
        recommendation_limit = _parse_int(
            request.args.get("recommendations"),
            default=6,
            min_value=1,
            max_value=20,
        )
    except ValueError as exc:
        return error_response(400, str(exc))

    base_user_id = request.args.get("user_id")
    with session_scope() as session:
        repo = UserRepository(session)
        base_user = None
        if base_user_id:
            try:
                parsed_id = int(base_user_id)
            except (TypeError, ValueError):
                return error_response(400, "invalid user_id")
            base_user = repo.get(parsed_id)
            if base_user is None:
                return error_response(404, "user not found")
        items, total, recommendations = repo.search_users(
            query=query,
            page=page,
            per_page=per_page,
            sort=sort,
            filters=filters,
            include_recommendations=True,
            base_user=base_user,
            recommendation_limit=recommendation_limit or 6,
        )
        context_user_id = base_user.id if base_user else None

    return jsonify(
        {
            "items": users_schema.dump(items),
            "total": total,
            "page": page,
            "per_page": per_page,
            "query": query,
            "recommendations": users_schema.dump(recommendations),
            "recommendation_limit": recommendation_limit or 6,
            "context_user_id": context_user_id,
        }
    )


@users_bp.post("/<int:user_id>/sessions")
def create_session(user_id: int):
    """Create an encrypted session for a user."""

    payload = request.get_json(silent=True)
    if payload is None:
        return error_response(400, "missing request body")
    session_token = payload.get("session_token")
    if not isinstance(session_token, str) or not session_token.strip():
        return error_response(422, "session_token required")
    expires_at_raw = payload.get("expires_at")
    expires_at = None
    if expires_at_raw is not None:
        try:
            expires_at = _parse_iso_datetime(str(expires_at_raw))
        except ValueError as exc:
            return error_response(422, str(exc))

    try:
        with transactional_session(name="users.sessions.create") as session:
            repo = UserRepository(session)
            user = repo.get(user_id)
            if user is None:
                return error_response(404, "user not found")
            record = repo.create_session(
                user,
                session_token=session_token.strip(),
                encrypted_payload=payload.get("encrypted_payload"),
                ip_address=payload.get("ip_address"),
                user_agent=payload.get("user_agent"),
                expires_at=expires_at,
            )
            response = jsonify({"session": session_schema.dump(record)})
            response.status_code = 201
    except RepositoryError as exc:
        return repository_error_response(exc)

    _invalidate_profile_cache(user_id)
    return response


@users_bp.get("/<int:user_id>/sessions")
def list_sessions(user_id: int):
    """List encrypted sessions for a user."""

    try:
        with transactional_session(name="users.sessions.list") as session:
            repo = UserRepository(session)
            user = repo.get(user_id)
            if user is None:
                return error_response(404, "user not found")
            records = repo.list_sessions(user)
    except RepositoryError as exc:
        return repository_error_response(exc)
    return jsonify(
        {"items": sessions_schema.dump(records), "total": len(records)}
    )


@users_bp.delete("/<int:user_id>/sessions/<int:session_id>")
def revoke_session(user_id: int, session_id: int):
    """Revoke a session token."""

    try:
        with transactional_session(name="users.sessions.revoke") as session:
            repo = UserRepository(session)
            record = repo.get_session_by_id(session_id)
            if record is None or record.user_id != user_id:
                return error_response(404, "session not found")
            repo.revoke_session(record)
    except RepositoryError as exc:
        return repository_error_response(exc)

    _invalidate_profile_cache(user_id)
    return "", 204


@users_bp.post("/<int:user_id>/connections")
def create_connection(user_id: int):
    """Create an extended social connection."""

    payload = request.get_json(silent=True)
    if payload is None:
        return error_response(400, "missing request body")
    connection_type = payload.get("connection_type")
    if not isinstance(connection_type, str) or not connection_type.strip():
        return error_response(422, "connection_type required")
    attributes = payload.get("attributes")
    if attributes is not None and not isinstance(attributes, dict):
        return error_response(422, "attributes must be an object")

    try:
        with transactional_session(name="users.connections.create") as session:
            repo = UserRepository(session)
            user = repo.get(user_id)
            if user is None:
                return error_response(404, "user not found")
            connection = repo.create_connection(
                user,
                connection_type=connection_type.strip(),
                status=payload.get("status", "pending"),
                target_user_id=payload.get("target_user_id"),
                external_reference=payload.get("external_reference"),
                attributes=attributes,
            )
            response = jsonify(
                {"connection": connection_schema.dump(connection)}
            )
            response.status_code = 201
    except RepositoryError as exc:
        return repository_error_response(exc)
    _invalidate_profile_cache(user_id)
    return response


@users_bp.get("/<int:user_id>/connections")
def list_connections(user_id: int):
    """List social connections for a user."""

    status = request.args.get("status")
    try:
        with transactional_session(name="users.connections.list") as session:
            repo = UserRepository(session)
            user = repo.get(user_id)
            if user is None:
                return error_response(404, "user not found")
            connections = repo.list_connections(user, status=status or None)
    except RepositoryError as exc:
        return repository_error_response(exc)
    return jsonify(
        {
            "items": connections_schema.dump(connections),
            "total": len(connections),
        }
    )


@users_bp.patch("/<int:user_id>/connections/<int:connection_id>")
def update_connection(user_id: int, connection_id: int):
    """Update connection status or metadata."""

    payload = request.get_json(silent=True)
    if payload is None:
        return error_response(400, "missing request body")
    status = payload.get("status")
    if status is not None and (
        not isinstance(status, str) or not status.strip()
    ):
        return error_response(422, "invalid status")
    attributes = payload.get("attributes")
    if attributes is not None and not isinstance(attributes, dict):
        return error_response(422, "attributes must be an object")

    try:
        with transactional_session(name="users.connections.update") as session:
            repo = UserRepository(session)
            connection = repo.get_connection_by_id(connection_id)
            if connection is None or connection.user_id != user_id:
                return error_response(404, "connection not found")
            updated = repo.update_connection_status(
                connection,
                status=status or connection.status,
                attributes=attributes,
            )
            result = connection_schema.dump(updated)
    except RepositoryError as exc:
        return repository_error_response(exc)

    _invalidate_profile_cache(user_id)
    return jsonify({"connection": result})


@users_bp.delete("/<int:user_id>/connections/<int:connection_id>")
def delete_connection(user_id: int, connection_id: int):
    """Remove a connection."""

    try:
        with transactional_session(name="users.connections.delete") as session:
            repo = UserRepository(session)
            connection = repo.get_connection_by_id(connection_id)
            if connection is None or connection.user_id != user_id:
                return error_response(404, "connection not found")
            repo.delete_connection(connection)
    except RepositoryError as exc:
        return repository_error_response(exc)
    _invalidate_profile_cache(user_id)
    return "", 204


def _parse_listing_args(
    args: Mapping[str, str],
) -> Tuple[int, int, Tuple[str, str], dict[str, object]]:
    """Parse pagination, sorting, and filter arguments."""

    page = _parse_int(args.get("page"), default=1, min_value=1)
    per_page = _parse_int(
        args.get("per_page"),
        default=20,
        min_value=1,
        max_value=100,
    )
    sort = _parse_sort(args.get("sort"))

    filters: dict[str, object] = {}
    for key in ("industry", "location"):
        value = (args.get(key) or "").strip()
        if value:
            filters[key] = value

    min_exp = _parse_int(args.get("min_experience"), default=None, min_value=0)
    max_exp = _parse_int(args.get("max_experience"), default=None, min_value=0)
    if min_exp is not None:
        filters["min_experience"] = min_exp
    if max_exp is not None:
        filters["max_experience"] = max_exp
    if (
        min_exp is not None
        and max_exp is not None
        and max_exp < min_exp
    ):
        raise ValueError(
            "max_experience must be greater than or equal to min_experience"
        )

    skills_raw = args.get("skills")
    if skills_raw:
        skills = normalize_string_list(skills_raw.split(","))
        if skills:
            filters["skills"] = skills

    return page, per_page, sort, filters


def _parse_int(
    value: str | None,
    *,
    default: int | None,
    min_value: int | None = None,
    max_value: int | None = None,
) -> int | None:
    if value in (None, ""):
        return default
    try:
        parsed = int(value)
    except (TypeError, ValueError) as exc:
        raise ValueError(f"invalid integer: {value}") from exc
    if min_value is not None and parsed < min_value:
        raise ValueError(f"value must be >= {min_value}")
    if max_value is not None and parsed > max_value:
        raise ValueError(f"value must be <= {max_value}")
    return parsed


def _parse_sort(sort_value: str | None) -> Tuple[str, str]:
    raw = (sort_value or "").strip() or "created_at:desc"
    field, _, direction = raw.partition(":")
    field = field or DEFAULT_SORT[0]
    direction = direction or DEFAULT_SORT[1]
    direction = direction.lower()
    if field not in ALLOWED_SORT_FIELDS:
        raise ValueError("invalid sort field")
    if direction not in {"asc", "desc"}:
        raise ValueError("invalid sort direction")
    return field, direction


def _parse_iso_datetime(value: str) -> datetime:
    try:
        return datetime.fromisoformat(value)
    except ValueError as exc:  # pragma: no cover - python <3.11 compatibility
        raise ValueError("invalid datetime format") from exc


def _invalidate_profile_cache(user_id: int) -> None:
    redis_client = current_app.extensions.get("redis_client")
    if redis_client:
        redis_client.delete(_profile_cache_key(user_id))<|MERGE_RESOLUTION|>--- conflicted
+++ resolved
@@ -223,17 +223,19 @@
 def get_privacy(user_id: int):
     """Return stored privacy metadata for a user."""
 
-    with session_scope() as session:
-        repo = UserRepository(session)
-        user = repo.get(user_id)
-        if user is None:
-            return error_response(404, "user not found")
-        payload = {
-            "user_id": user_id,
-            "privacy_settings": user.privacy_settings or {},
-            "privacy_level": user.privacy_level,
-            "active_tokens": user.active_tokens or [],
-        }
+    user, error = _execute_user_repo(
+        "users.privacy.get", lambda repo: repo.get(user_id)
+    )
+    if error:
+        return error
+    if user is None:
+        return error_response(404, "user not found")
+    payload = {
+        "user_id": user_id,
+        "privacy_settings": user.privacy_settings or {},
+        "privacy_level": user.privacy_level,
+        "active_tokens": user.active_tokens or [],
+    }
     return jsonify(payload)
 
 
@@ -251,21 +253,24 @@
     if not isinstance(code, str) or not code.strip():
         return error_response(422, "verification code required")
 
-    with session_scope() as session:
-        repo = UserRepository(session)
-        user = repo.get(user_id)
-        if user is None:
-            return error_response(404, "user not found")
-        verification = repo.get_verification(user_id, method.strip())
-        if verification is None:
-            return error_response(404, "verification not found")
-        success = repo.confirm_verification(
-            verification,
-            provided_code=code.strip(),
-        )
-        verification_payload = verification_schema.dump(verification)
-        user_payload = user_schema.dump(user)
-        status = verification.status
+    try:
+        with transactional_session(name="users.verify") as session:
+            repo = UserRepository(session)
+            user = repo.get(user_id)
+            if user is None:
+                return error_response(404, "user not found")
+            verification = repo.get_verification(user_id, method.strip())
+            if verification is None:
+                return error_response(404, "verification not found")
+            success = repo.confirm_verification(
+                verification,
+                provided_code=code.strip(),
+            )
+            verification_payload = verification_schema.dump(verification)
+            user_payload = user_schema.dump(user)
+            status = verification.status
+    except RepositoryError as exc:
+        return repository_error_response(exc)
 
     if success:
         _invalidate_profile_cache(user_id)
@@ -307,13 +312,16 @@
         except ValueError as exc:
             return error_response(422, str(exc))
 
-    with session_scope() as session:
-        repo = UserRepository(session)
-        user = repo.get(user_id)
-        if user is None:
-            return error_response(404, "user not found")
-        updated = repo.deactivate(user, reactivation_at=reactivation_at)
-        user_payload = user_schema.dump(updated)
+    try:
+        with transactional_session(name="users.deactivate") as session:
+            repo = UserRepository(session)
+            user = repo.get(user_id)
+            if user is None:
+                return error_response(404, "user not found")
+            updated = repo.deactivate(user, reactivation_at=reactivation_at)
+            user_payload = user_schema.dump(updated)
+    except RepositoryError as exc:
+        return repository_error_response(exc)
 
     _invalidate_profile_cache(user_id)
     response = jsonify(
@@ -456,31 +464,21 @@
     except ValueError as exc:
         return error_response(400, str(exc))
 
-<<<<<<< HEAD
-    with session_scope() as session:
-        repo = UserRepository(session)
-        items, total, recommendations = repo.search_users(
-=======
     result, error = _execute_user_repo(
         "users.search",
         lambda repo: repo.search_users(
->>>>>>> 1e085ea1
             query=query,
             page=page,
             per_page=per_page,
             sort=sort,
             filters=filters,
-<<<<<<< HEAD
             include_recommendations=True,
             recommendation_limit=recommendation_limit or 5,
-        )
-=======
         ),
     )
     if error:
         return error
-    items, total = result
->>>>>>> 1e085ea1
+    items, total, recommendations = result
     return jsonify(
         {
             "items": users_schema.dump(items),
@@ -512,28 +510,31 @@
         return error_response(400, str(exc))
 
     base_user_id = request.args.get("user_id")
-    with session_scope() as session:
-        repo = UserRepository(session)
-        base_user = None
-        if base_user_id:
-            try:
-                parsed_id = int(base_user_id)
-            except (TypeError, ValueError):
-                return error_response(400, "invalid user_id")
-            base_user = repo.get(parsed_id)
-            if base_user is None:
-                return error_response(404, "user not found")
-        items, total, recommendations = repo.search_users(
-            query=query,
-            page=page,
-            per_page=per_page,
-            sort=sort,
-            filters=filters,
-            include_recommendations=True,
-            base_user=base_user,
-            recommendation_limit=recommendation_limit or 6,
-        )
-        context_user_id = base_user.id if base_user else None
+    try:
+        with transactional_session(name="users.discover") as session:
+            repo = UserRepository(session)
+            base_user = None
+            if base_user_id:
+                try:
+                    parsed_id = int(base_user_id)
+                except (TypeError, ValueError):
+                    return error_response(400, "invalid user_id")
+                base_user = repo.get(parsed_id)
+                if base_user is None:
+                    return error_response(404, "user not found")
+            items, total, recommendations = repo.search_users(
+                query=query,
+                page=page,
+                per_page=per_page,
+                sort=sort,
+                filters=filters,
+                include_recommendations=True,
+                base_user=base_user,
+                recommendation_limit=recommendation_limit or 6,
+            )
+            context_user_id = base_user.id if base_user else None
+    except RepositoryError as exc:
+        return repository_error_response(exc)
 
     return jsonify(
         {
